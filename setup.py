import setuptools

with open('README.md', 'r', encoding='utf-8') as fh:
    long_description = fh.read()

setuptools.setup(
    name='pySim',
    version='1.0',
    packages=['pySim', 'pySim.transport'],
    url='https://osmocom.org/projects/pysim/wiki',
    license='GPLv2',
    author_email='simtrace@lists.osmocom.org',
    description='Tools related to SIM/USIM/ISIM cards',
    long_description=long_description,
    long_description_content_type='text/markdown',
    python_requires='>=3.6',
    install_requires=[
<<<<<<< HEAD
          'pyscard', # PcscSimLink
          'pybluez', # BluetoothSapSimLink
          'pytlv',
          'cmd2',
          'pyyaml',
          'jsonpath-ng',
          'construct',
          'pyserial @ git+https://github.com/mahatma1/pyserial.git@f251884cbcfd5c34ace7d31138d755b67c3db1a3#egg=pyserial', # Forked Pyserial with inter_byte_timeout fix
=======
        "pyscard",
        "serial",
        "pytlv",
        "cmd2 >= 1.3.0, < 2.0.0",
        "jsonpath-ng",
        "construct >= 2.9",
        "bidict",
        "gsm0338",
>>>>>>> c8387dc0
    ],
    scripts=[
        'pySim-prog.py',
        'pySim-read.py',
        'pySim-shell.py'
    ]
)<|MERGE_RESOLUTION|>--- conflicted
+++ resolved
@@ -15,25 +15,16 @@
     long_description_content_type='text/markdown',
     python_requires='>=3.6',
     install_requires=[
-<<<<<<< HEAD
           'pyscard', # PcscSimLink
           'pybluez', # BluetoothSapSimLink
           'pytlv',
-          'cmd2',
+          'cmd2 >= 1.3.0, < 2.0.0',
+          'jsonpath-ng',
+          'construct >= 2.9',
+          'bidict',
+          'gsm0338',
           'pyyaml',
-          'jsonpath-ng',
-          'construct',
           'pyserial @ git+https://github.com/mahatma1/pyserial.git@f251884cbcfd5c34ace7d31138d755b67c3db1a3#egg=pyserial', # Forked Pyserial with inter_byte_timeout fix
-=======
-        "pyscard",
-        "serial",
-        "pytlv",
-        "cmd2 >= 1.3.0, < 2.0.0",
-        "jsonpath-ng",
-        "construct >= 2.9",
-        "bidict",
-        "gsm0338",
->>>>>>> c8387dc0
     ],
     scripts=[
         'pySim-prog.py',
