#!/usr/bin/env python
# -*- coding: utf-8 -*-

""" pySim: various utilities
"""

#
# Copyright (C) 2009-2010  Sylvain Munaut <tnt@246tNt.com>
#
# This program is free software: you can redistribute it and/or modify
# it under the terms of the GNU General Public License as published by
# the Free Software Foundation, either version 2 of the License, or
# (at your option) any later version.
#
# This program is distributed in the hope that it will be useful,
# but WITHOUT ANY WARRANTY; without even the implied warranty of
# MERCHANTABILITY or FITNESS FOR A PARTICULAR PURPOSE.  See the
# GNU General Public License for more details.
#
# You should have received a copy of the GNU General Public License
# along with this program.  If not, see <http://www.gnu.org/licenses/>.
#


def h2b(s):
	#return ''.join([chr((int(x,16)<<4)+int(y,16)) for x,y in zip(s[0::2], s[1::2])])
	return bytes.fromhex(s)

def b2h(s):
	#return ''.join(['%02x'%ord(x) for x in s])
	return s.hex()

def h2i(s):
	return [(int(x,16)<<4)+int(y,16) for x,y in zip(s[0::2], s[1::2])]

def i2h(s):
	return ''.join(['%02x'%(x) for x in s])

def h2s(s):
	return ''.join([chr((int(x,16)<<4)+int(y,16)) for x,y in zip(s[0::2], s[1::2])
						      if int(x + y, 16) != 0xff])

def s2h(s):
	return b2h(s)

# List of bytes to string
def i2s(s):
	return ''.join([chr(x) for x in s])

def swap_nibbles(s):
	return ''.join([x+y for x,y in zip(s[1::2], s[0::2])])

def rpad(s, l, c='f'):
	return s + c * (l - len(s))

def lpad(s, l, c='f'):
	return c * (l - len(s)) + s

def half_round_up(n):
	return (n + 1)//2

# IMSI encoded format:
# For IMSI 0123456789ABCDE:
#
# |     byte 1      | 2 upper | 2 lower  | 3 upper | 3 lower | ... | 9 upper | 9 lower |
# | length in bytes |    0    | odd/even |    2    |    1    | ... |    E    |    D    |
#
# If the IMSI is less than 15 characters, it should be padded with 'f' from the end.
#
# The length is the total number of bytes used to encoded the IMSI. This includes the odd/even
# parity bit. E.g. an IMSI of length 14 is 8 bytes long, not 7, as it uses bytes 2 to 9 to
# encode itself.
#
# Because of this, an odd length IMSI fits exactly into len(imsi) + 1 // 2 bytes, whereas an
# even length IMSI only uses half of the last byte.

def enc_imsi(imsi):
	"""Converts a string imsi into the value of the EF"""
	l = half_round_up(len(imsi) + 1)	# Required bytes - include space for odd/even indicator
	oe = len(imsi) & 1			# Odd (1) / Even (0)
	ei = '%02x' % l + swap_nibbles('%01x%s' % ((oe<<3)|1, rpad(imsi, 15)))
	return ei

def dec_imsi(ef):
	"""Converts an EF value to the imsi string representation"""
	if len(ef) < 4:
		return None
	l = int(ef[0:2], 16) * 2		# Length of the IMSI string
	l = l - 1						# Encoded length byte includes oe nibble
	swapped = swap_nibbles(ef[2:]).rstrip('f')
	if len(swapped) < 1:
		return None
	oe = (int(swapped[0])>>3) & 1	# Odd (1) / Even (0)
	if not oe:
		# if even, only half of last byte was used
		l = l-1
	if l != len(swapped) - 1:
		return None
	imsi = swapped[1:]
	return imsi

def dec_iccid(ef):
	return swap_nibbles(ef).strip('f')

def enc_iccid(iccid):
	return swap_nibbles(rpad(iccid, 20))

def enc_plmn(mcc, mnc):
	"""Converts integer MCC/MNC into 3 bytes for EF"""
	if len(mnc) == 2:
		mnc = "F%s" % mnc
	return swap_nibbles("%s%s" % (mcc, mnc))

def dec_spn(ef):
	byte1 = int(ef[0:2])
	hplmn_disp = (byte1&0x01 == 0x01)
	oplmn_disp = (byte1&0x02 == 0x02)
	name = h2s(ef[2:])
	return (name, hplmn_disp, oplmn_disp)

def enc_spn(name, hplmn_disp=False, oplmn_disp=False):
	byte1 = 0x00
	if hplmn_disp: byte1 = byte1|0x01
	if oplmn_disp: byte1 = byte1|0x02
	return i2h([byte1])+s2h(name)

def hexstr_to_Nbytearr(s, nbytes):
	return [s[i:i+(nbytes*2)] for i in range(0, len(s), (nbytes*2)) ]

# Accepts hex string representing three bytes
def dec_mcc_from_plmn(plmn):
	ia = h2i(plmn)
	digit1 = ia[0] & 0x0F		# 1st byte, LSB
	digit2 = (ia[0] & 0xF0) >> 4	# 1st byte, MSB
	digit3 = ia[1] & 0x0F		# 2nd byte, LSB
	if digit3 == 0xF and digit2 == 0xF and digit1 == 0xF:
		return 0xFFF # 4095
	return derive_mcc(digit1, digit2, digit3)

def dec_mnc_from_plmn(plmn):
	ia = h2i(plmn)
	digit1 = (ia[1] & 0xF0)	>>4		# 2nd byte, MSB
	digit2 = ia[2] & 0x0F			# 3rd byte, LSB
	digit3 = (ia[2] & 0xF0) >> 4	# 3nd byte, MSB
	if digit3 == 0xF and digit2 == 0xF and digit1 == 0xF:
		return 0xFFF # 4095
	return derive_mnc(digit1, digit2, digit3)

def dec_act(twohexbytes):
	act_list = [
		{'bit': 15, 'name': "UTRAN"},
		{'bit': 14, 'name': "E-UTRAN"},
		{'bit':  7, 'name': "GSM"},
		{'bit':  6, 'name': "GSM COMPACT"},
		{'bit':  5, 'name': "cdma2000 HRPD"},
		{'bit':  4, 'name': "cdma2000 1xRTT"},
	]
	ia = h2i(twohexbytes)
	u16t = (ia[0] << 8)|ia[1]
	sel = []
	for a in act_list:
		if u16t & (1 << a['bit']):
			sel.append(a['name'])
	return sel

def dec_xplmn_w_act(fivehexbytes):
	res = {'mcc': 0, 'mnc': 0, 'act': []}
	plmn_chars = 6
	act_chars = 4
	plmn_str = fivehexbytes[:plmn_chars]				# first three bytes (six ascii hex chars)
	act_str = fivehexbytes[plmn_chars:plmn_chars + act_chars]	# two bytes after first three bytes
	res['mcc'] = dec_mcc_from_plmn(plmn_str)
	res['mnc'] = dec_mnc_from_plmn(plmn_str)
	res['act'] = dec_act(act_str)
	return res

def format_xplmn_w_act(hexstr):
	s = ""
	for rec_data in hexstr_to_Nbytearr(hexstr, 5):
		rec_info = dec_xplmn_w_act(rec_data)
		if rec_info['mcc'] == 0xFFF and rec_info['mnc'] == 0xFFF:
			rec_str = "unused"
		else:
			rec_str = "MCC: %03d MNC: %03d AcT: %s" % (rec_info['mcc'], rec_info['mnc'], ", ".join(rec_info['act']))
		s += "\t%s # %s\n" % (rec_data, rec_str)
	return s

def dec_loci(hexstr):
	res = {'tmsi': '',  'mcc': 0, 'mnc': 0, 'lac': '', 'status': 0}
	res['tmsi'] = hexstr[:8]
	res['mcc'] = dec_mcc_from_plmn(hexstr[8:14])
	res['mnc'] = dec_mnc_from_plmn(hexstr[8:14])
	res['lac'] = hexstr[14:18]
	res['status'] = h2i(hexstr[20:22])
	return res

def dec_psloci(hexstr):
	res = {'p-tmsi': '', 'p-tmsi-sig': '', 'mcc': 0, 'mnc': 0, 'lac': '', 'rac': '', 'status': 0}
	res['p-tmsi'] = hexstr[:8]
	res['p-tmsi-sig'] = hexstr[8:14]
	res['mcc'] = dec_mcc_from_plmn(hexstr[14:20])
	res['mnc'] = dec_mnc_from_plmn(hexstr[14:20])
	res['lac'] = hexstr[20:24]
	res['rac'] = hexstr[24:26]
	res['status'] = h2i(hexstr[26:28])
	return res

def dec_epsloci(hexstr):
	res = {'guti': '', 'mcc': 0, 'mnc': 0, 'tac': '', 'status': 0}
	res['guti'] = hexstr[:24]
	res['tai'] = hexstr[24:34]
	res['mcc'] = dec_mcc_from_plmn(hexstr[24:30])
	res['mnc'] = dec_mnc_from_plmn(hexstr[24:30])
	res['tac'] = hexstr[30:34]
	res['status'] = h2i(hexstr[34:36])
	return res

def dec_xplmn(threehexbytes):
	res = {'mcc': 0, 'mnc': 0, 'act': []}
	plmn_chars = 6
	plmn_str = threehexbytes[:plmn_chars]				# first three bytes (six ascii hex chars)
	res['mcc'] = dec_mcc_from_plmn(plmn_str)
	res['mnc'] = dec_mnc_from_plmn(plmn_str)
	return res

def format_xplmn(hexstr):
	s = ""
	for rec_data in hexstr_to_Nbytearr(hexstr, 3):
		rec_info = dec_xplmn(rec_data)
		if rec_info['mcc'] == 0xFFF and rec_info['mnc'] == 0xFFF:
			rec_str = "unused"
		else:
			rec_str = "MCC: %03d MNC: %03d" % (rec_info['mcc'], rec_info['mnc'])
		s += "\t%s # %s\n" % (rec_data, rec_str)
	return s

def derive_milenage_opc(ki_hex, op_hex):
	"""
	Run the milenage algorithm to calculate OPC from Ki and OP
	"""
	from Crypto.Cipher import AES
	from Crypto.Util.strxor import strxor
	from pySim.utils import b2h

	# We pass in hex string and now need to work on bytes
	aes = AES.new(h2b(ki_hex))
	opc_bytes = aes.encrypt(h2b(op_hex))
	return b2h(strxor(opc_bytes, h2b(op_hex)))

def calculate_luhn(cc):
	"""
	Calculate Luhn checksum used in e.g. ICCID and IMEI
	"""
	num = list(map(int, str(cc)))
	check_digit = 10 - sum(num[-2::-2] + [sum(divmod(d * 2, 10)) for d in num[::-2]]) % 10
	return 0 if check_digit == 10 else check_digit

def mcc_from_imsi(imsi):
	"""
	Derive the MCC (Mobile Country Code) from the first three digits of an IMSI
	"""
	if imsi == None:
		return None

	if len(imsi) > 3:
		return imsi[:3]
	else:
		return None

def mnc_from_imsi(imsi, long=False):
	"""
	Derive the MNC (Mobile Country Code) from the 4th to 6th digit of an IMSI
	"""
	if imsi == None:
		return None

	if len(imsi) > 3:
		if long:
			return imsi[3:6]
		else:
			return imsi[3:5]
	else:
		return None

def derive_mcc(digit1, digit2, digit3):
	"""
	Derive decimal representation of the MCC (Mobile Country Code)
	from three given digits.
	"""

	mcc = 0

	if digit1 != 0x0f:
		mcc += digit1 * 100
	if digit2 != 0x0f:
		mcc += digit2 * 10
	if digit3 != 0x0f:
		mcc += digit3

	return mcc

def derive_mnc(digit1, digit2, digit3=0x0f):
	"""
	Derive decimal representation of the MNC (Mobile Network Code)
	from two or (optionally) three given digits.
	"""

	mnc = 0

	# 3-rd digit is optional for the MNC. If present
	# the algorythm is the same as for the MCC.
	if digit3 != 0x0f:
		return derive_mcc(digit1, digit2, digit3)

	if digit1 != 0x0f:
		mnc += digit1 * 10
	if digit2 != 0x0f:
		mnc += digit2

	return mnc

def dec_msisdn(ef_msisdn):
	"""
	Decode MSISDN from EF.MSISDN or EF.ADN (same structure).
	See 3GPP TS 31.102, section 4.2.26 and 4.4.2.3.
	"""

	# Convert from str to (kind of) 'bytes'
	ef_msisdn = h2b(ef_msisdn)

	# Make sure mandatory fields are present
	if len(ef_msisdn) < 14:
		raise ValueError("EF.MSISDN is too short")

	# Skip optional Alpha Identifier
	xlen = len(ef_msisdn) - 14
	msisdn_lhv = ef_msisdn[xlen:]

	# Parse the length (in bytes) of the BCD encoded number
	bcd_len = ord(msisdn_lhv[0])
	# BCD length = length of dial num (max. 10 bytes) + 1 byte ToN and NPI
	if bcd_len == 0xff:
		return None
	elif bcd_len > 11 or bcd_len < 1:
		raise ValueError("Length of MSISDN (%d bytes) is out of range" % bcd_len)

	# Parse ToN / NPI
	ton = (ord(msisdn_lhv[1]) >> 4) & 0x07
	npi = ord(msisdn_lhv[1]) & 0x0f
	bcd_len -= 1

	# No MSISDN?
	if not bcd_len:
		return (npi, ton, None)

	msisdn = swap_nibbles(b2h(msisdn_lhv[2:][:bcd_len])).rstrip('f')
	# International number 10.5.118/3GPP TS 24.008
	if ton == 0x01:
		msisdn = '+' + msisdn

	return (npi, ton, msisdn)

def enc_msisdn(msisdn, npi=0x01, ton=0x03):
	"""
	Encode MSISDN as LHV so it can be stored to EF.MSISDN.
	See 3GPP TS 31.102, section 4.2.26 and 4.4.2.3.

	Default NPI / ToN values:
	  - NPI: ISDN / telephony numbering plan (E.164 / E.163),
	  - ToN: network specific or international number (if starts with '+').
	"""

	# Leading '+' indicates International Number
	if msisdn[0] == '+':
		msisdn = msisdn[1:]
		ton = 0x01

	# Append 'f' padding if number of digits is odd
	if len(msisdn) % 2 > 0:
		msisdn += 'f'

	# BCD length also includes NPI/ToN header
	bcd_len = len(msisdn) // 2 + 1
	npi_ton = (npi & 0x0f) | ((ton & 0x07) << 4) | 0x80
	bcd = rpad(swap_nibbles(msisdn), 10 * 2) # pad to 10 octets

	return ('%02x' % bcd_len) + ('%02x' % npi_ton) + bcd

def dec_st(st, table="sim"):
	"""
	Parses the EF S/U/IST and prints the list of available services in EF S/U/IST
	"""

	if table == "isim":
		from pySim.ts_31_103 import EF_IST_map
		lookup_map = EF_IST_map
	elif table == "usim":
		from pySim.ts_31_102 import EF_UST_map
		lookup_map = EF_UST_map
	else:
		from pySim.ts_51_011 import EF_SST_map
		lookup_map = EF_SST_map

	st_bytes = [st[i:i+2] for i in range(0, len(st), 2) ]

	avail_st = ""
	# Get each byte and check for available services
	for i in range(0, len(st_bytes)):
		# Byte i contains info about Services num (8i+1) to num (8i+8)
		byte = int(st_bytes[i], 16)
		# Services in each byte are in order MSB to LSB
		# MSB - Service (8i+8)
		# LSB - Service (8i+1)
		for j in range(1, 9):
			if byte&0x01 == 0x01 and ((8*i) + j in lookup_map):
				# Byte X contains info about Services num (8X-7) to num (8X)
				# bit = 1: service available
				# bit = 0: service not available
				avail_st += '\tService %d - %s\n' % ((8*i) + j, lookup_map[(8*i) + j])
			byte = byte >> 1
	return avail_st

def first_TLV_parser(bytelist):
	'''
	first_TLV_parser([0xAA, 0x02, 0xAB, 0xCD, 0xFF, 0x00]) -> (170, 2, [171, 205])

	parses first TLV format record in a list of bytelist
	returns a 3-Tuple: Tag, Length, Value
	Value is a list of bytes
	parsing of length is ETSI'style 101.220
	'''
	Tag = bytelist[0]
	if bytelist[1] == 0xFF:
		Len = bytelist[2]*256 + bytelist[3]
		Val = bytelist[4:4+Len]
	else:
		Len = bytelist[1]
		Val = bytelist[2:2+Len]
	return (Tag, Len, Val)

def TLV_parser(bytelist):
	'''
	TLV_parser([0xAA, ..., 0xFF]) -> [(T, L, [V]), (T, L, [V]), ...]

	loops on the input list of bytes with the "first_TLV_parser()" function
	returns a list of 3-Tuples
	'''
	ret = []
	while len(bytelist) > 0:
		T, L, V = first_TLV_parser(bytelist)
		if T == 0xFF:
			# padding bytes
			break
		ret.append( (T, L, V) )
		# need to manage length of L
		if L > 0xFE:
			bytelist = bytelist[ L+4 : ]
		else:
			bytelist = bytelist[ L+2 : ]
	return ret

def enc_st(st, service, state=1):
	"""
	Encodes the EF S/U/IST/EST and returns the updated Service Table

	Parameters:
		st - Current value of SIM/USIM/ISIM Service Table
		service - Service Number to encode as activated/de-activated
		state - 1 mean activate, 0 means de-activate

	Returns:
		s - Modified value of SIM/USIM/ISIM Service Table

	Default values:
		- state: 1 - Sets the particular Service bit to 1
	"""
	st_bytes = [st[i:i+2] for i in range(0, len(st), 2) ]

	s = ""
	# Check whether the requested service is present in each byte
	for i in range(0, len(st_bytes)):
		# Byte i contains info about Services num (8i+1) to num (8i+8)
		if service in range((8*i) + 1, (8*i) + 9):
			byte = int(st_bytes[i], 16)
			# Services in each byte are in order MSB to LSB
			# MSB - Service (8i+8)
			# LSB - Service (8i+1)
			mod_byte = 0x00
			# Copy bit by bit contents of byte to mod_byte with modified bit
			# for requested service
			for j in range(1, 9):
				mod_byte = mod_byte >> 1
				if service == (8*i) + j:
					mod_byte = state == 1 and mod_byte|0x80 or mod_byte&0x7f
				else:
					mod_byte = byte&0x01 == 0x01 and mod_byte|0x80 or mod_byte&0x7f
				byte = byte >> 1

			s += ('%02x' % (mod_byte))
		else:
			s += st_bytes[i]

	return s

def dec_addr_tlv(hexstr):
	"""
	Decode hex string to get EF.P-CSCF Address or EF.ePDGId or EF.ePDGIdEm.
	See 3GPP TS 31.102 version 13.4.0 Release 13, section 4.2.8, 4.2.102 and 4.2.104.
	"""

	# Convert from hex str to int bytes list
	addr_tlv_bytes = h2i(hexstr)

	s = ""

	# Get list of tuples containing parsed TLVs
	tlvs = TLV_parser(addr_tlv_bytes)

	for tlv in tlvs:
		# tlv = (T, L, [V])
		# T = Tag
		# L = Length
		# [V] = List of value

		# Invalid Tag value scenario
		if tlv[0] != 0x80:
			continue

		# Empty field - Zero length
		if tlv[1] == 0:
			continue

		# First byte in the value has the address type
		addr_type = tlv[2][0]
		# TODO: Support parsing of IPv6
		# Address Type: 0x00 (FQDN), 0x01 (IPv4), 0x02 (IPv6), other (Reserved)
		if addr_type == 0x00: #FQDN
			# Skip address tye byte i.e. first byte in value list
			content = tlv[2][1:]
			s += "\t%s # %s\n" % (i2h(content), i2s(content))
		elif addr_type == 0x01: #IPv4
			# Skip address tye byte i.e. first byte in value list
			# Skip the unused byte in Octect 4 after address type byte as per 3GPP TS 31.102
			ipv4 = tlv[2][2:]
			content = '.'.join(str(x) for x in ipv4)
			s += "\t%s # %s\n" % (i2h(ipv4), content)

	return s

def enc_addr_tlv(addr, addr_type='00'):
	"""
	Encode address TLV object used in EF.P-CSCF Address, EF.ePDGId and EF.ePDGIdEm.
	See 3GPP TS 31.102 version 13.4.0 Release 13, section 4.2.8, 4.2.102 and 4.2.104.

	Default values:
	  - addr_type: 00 - FQDN format of Address
	"""

	s = ""

	# TODO: Encoding of IPv6 address
	if addr_type == '00': #FQDN
		hex_str = s2h(addr)
		s += '80' + ('%02x' % ((len(hex_str)//2)+1)) + '00' + hex_str
	elif addr_type == '01': #IPv4
		ipv4_list = addr.split('.')
		ipv4_str = ""
		for i in ipv4_list:
			ipv4_str += ('%02x' % (int(i)))

		# Unused bytes shall be set to 'ff'. i.e 4th Octet after Address Type is not used
		# IPv4 Address is in octet 5 to octet 8 of the TLV data object
		s += '80' + ('%02x' % ((len(ipv4_str)//2)+2)) + '01' + 'ff' + ipv4_str

	return s

def sanitize_pin_adm(opts):
	"""
	The ADM pin can be supplied either in its hexadecimal form or as
	ascii string. This function checks the supplied opts parameter and
	returns the pin_adm as hex encoded string, regardles in which form
	it was originally supplied by the user
	"""

	pin_adm = None

	if opts.pin_adm is not None:
		if len(opts.pin_adm) <= 8:
			pin_adm = ''.join(['%02x'%(ord(x)) for x in opts.pin_adm])
			pin_adm = rpad(pin_adm, 16)

		else:
			raise ValueError("PIN-ADM needs to be <=8 digits (ascii)")

	if opts.pin_adm_hex is not None:
		if len(opts.pin_adm_hex) == 16:
			pin_adm = opts.pin_adm_hex
			# Ensure that it's hex-encoded
			try:
				try_encode = h2b(pin_adm)
			except ValueError:
				raise ValueError("PIN-ADM needs to be hex encoded using this option")
		else:
			raise ValueError("PIN-ADM needs to be exactly 16 digits (hex encoded)")

	return pin_adm

def init_reader(opts):
	"""
	Init card reader driver
	"""
<<<<<<< HEAD
	if opts.pcsc_dev is not None:
		print("Using PC/SC reader interface")
		from pySim.transport.pcsc import PcscSimLink
		sl = PcscSimLink(opts.pcsc_dev)
	elif opts.osmocon_sock is not None:
		print("Using Calypso-based (OsmocomBB) reader interface")
		from pySim.transport.calypso import CalypsoSimLink
		sl = CalypsoSimLink(sock_path=opts.osmocon_sock)
	elif opts.modem_dev is not None:
		print("Using modem for Generic SIM Access (3GPP TS 27.007)")
		from pySim.transport.modem_atcmd import ModemATCommandLink
		sl = ModemATCommandLink(device=opts.modem_dev, baudrate=opts.modem_baud)
	else: # Serial reader is default
		print("Using serial reader interface")
		from pySim.transport.serial import SerialSimLink
		#sl = SerialSimLink(device=opts.device, baudrate=opts.baudrate)
		sl = SerialSimLink(device=opts.device)

	return sl
=======
	try:
		if opts.pcsc_dev is not None:
			print("Using PC/SC reader interface")
			from pySim.transport.pcsc import PcscSimLink
			sl = PcscSimLink(opts.pcsc_dev)
		elif opts.osmocon_sock is not None:
			print("Using Calypso-based (OsmocomBB) reader interface")
			from pySim.transport.calypso import CalypsoSimLink
			sl = CalypsoSimLink(sock_path=opts.osmocon_sock)
		elif opts.modem_dev is not None:
			print("Using modem for Generic SIM Access (3GPP TS 27.007)")
			from pySim.transport.modem_atcmd import ModemATCommandLink
			sl = ModemATCommandLink(device=opts.modem_dev, baudrate=opts.modem_baud)
		else: # Serial reader is default
			print("Using serial reader interface")
			from pySim.transport.serial import SerialSimLink
			sl = SerialSimLink(device=opts.device, baudrate=opts.baudrate)
		return sl
	except Exception as e:
		print("Card reader initialization failed with exception:\n" + str(e))
		return None

>>>>>>> 265af4be

def enc_ePDGSelection(hexstr, mcc, mnc, epdg_priority='0001', epdg_fqdn_format='00'):
	"""
	Encode ePDGSelection so it can be stored at EF.ePDGSelection or EF.ePDGSelectionEm.
	See 3GPP TS 31.102 version 15.2.0 Release 15, section 4.2.104 and 4.2.106.

	Default values:
		- epdg_priority: '0001' - 1st Priority
		- epdg_fqdn_format: '00' - Operator Identifier FQDN
	"""

	plmn1 = enc_plmn(mcc, mnc) + epdg_priority + epdg_fqdn_format
	# TODO: Handle encoding of Length field for length more than 127 Bytes
	content = '80' + ('%02x' % (len(plmn1)//2)) + plmn1
	content = rpad(content, len(hexstr))
	return content

def dec_ePDGSelection(sixhexbytes):
	"""
	Decode ePDGSelection to get EF.ePDGSelection or EF.ePDGSelectionEm.
	See 3GPP TS 31.102 version 15.2.0 Release 15, section 4.2.104 and 4.2.106.
	"""

	res = {'mcc': 0, 'mnc': 0, 'epdg_priority': 0, 'epdg_fqdn_format': ''}
	plmn_chars = 6
	epdg_priority_chars = 4
	epdg_fqdn_format_chars = 2
	# first three bytes (six ascii hex chars)
	plmn_str = sixhexbytes[:plmn_chars]
	# two bytes after first three bytes
	epdg_priority_str = sixhexbytes[plmn_chars:plmn_chars + epdg_priority_chars]
	# one byte after first five bytes
	epdg_fqdn_format_str = sixhexbytes[plmn_chars + epdg_priority_chars:plmn_chars + epdg_priority_chars + epdg_fqdn_format_chars]
	res['mcc'] = dec_mcc_from_plmn(plmn_str)
	res['mnc'] = dec_mnc_from_plmn(plmn_str)
	res['epdg_priority'] = epdg_priority_str
	res['epdg_fqdn_format'] = epdg_fqdn_format_str == '00' and 'Operator Identifier FQDN' or 'Location based FQDN'
	return res

def format_ePDGSelection(hexstr):
	ePDGSelection_info_tag_chars = 2
	ePDGSelection_info_tag_str = hexstr[:2]
	s = ""
	# Minimum length
	len_chars = 2
	# TODO: Need to determine length properly - definite length support only
	# Inconsistency in spec: 3GPP TS 31.102 version 15.2.0 Release 15, 4.2.104
	# As per spec, length is 5n, n - number of PLMNs
	# But, each PLMN entry is made of PLMN (3 Bytes) + ePDG Priority (2 Bytes) + ePDG FQDN format (1 Byte)
	# Totalling to 6 Bytes, maybe length should be 6n
	len_str = hexstr[ePDGSelection_info_tag_chars:ePDGSelection_info_tag_chars+len_chars]

	# Not programmed scenario
	if int(len_str, 16) == 255 or int(ePDGSelection_info_tag_str, 16) == 255:
		len_chars = 0
		ePDGSelection_info_tag_chars = 0
	if len_str[0] == '8':
		# The bits 7 to 1 denotes the number of length octets if length > 127
		if int(len_str[1]) > 0:
			# Update number of length octets
			len_chars = len_chars * int(len_str[1])
			len_str = hexstr[ePDGSelection_info_tag_chars:len_chars]

	content_str = hexstr[ePDGSelection_info_tag_chars+len_chars:]
	# Right pad to prevent index out of range - multiple of 6 bytes
	content_str = rpad(content_str, len(content_str) + (12 - (len(content_str) % 12)))
	for rec_data in hexstr_to_Nbytearr(content_str, 6):
		rec_info = dec_ePDGSelection(rec_data)
		if rec_info['mcc'] == 0xFFF and rec_info['mnc'] == 0xFFF:
			rec_str = "unused"
		else:
			rec_str = "MCC: %03d MNC: %03d ePDG Priority: %s ePDG FQDN format: %s" % \
					(rec_info['mcc'], rec_info['mnc'], rec_info['epdg_priority'], rec_info['epdg_fqdn_format'])
		s += "\t%s # %s\n" % (rec_data, rec_str)
	return s

def get_addr_type(addr):
	"""
	Validates the given address and returns it's type (FQDN or IPv4 or IPv6)
	Return: 0x00 (FQDN), 0x01 (IPv4), 0x02 (IPv6), None (Bad address argument given)

	TODO: Handle IPv6
	"""

	# Empty address string
	if not len(addr):
		return None

	import sys
	# Handle python3 and python2 - unicode
	if sys.version_info[0] < 3:
		addr_str = unicode(addr)
	else:
		addr_str = addr

	addr_list = addr.split('.')

	# Check for IPv4/IPv6
	try:
		import ipaddress
		# Throws ValueError if addr is not correct
		ipa = ipaddress.ip_address(addr_str)

		if ipa.version == 4:
			return 0x01
		elif ipa.version == 6:
			return 0x02
	except Exception as e:
		invalid_ipv4 = True
		for i in addr_list:
			# Invalid IPv4 may qualify for a valid FQDN, so make check here
			# e.g. 172.24.15.300
			import re
			if not re.match('^[0-9_]+$', i):
				invalid_ipv4 = False
				break

		if invalid_ipv4:
			return None

	fqdn_flag = True
	for i in addr_list:
		# Only Alpha-numeric characters and hyphen - RFC 1035
		import re
		if not re.match("^[a-zA-Z0-9]+(?:-[a-zA-Z0-9]+)?$", i):
			fqdn_flag = False
			break

	# FQDN
	if fqdn_flag:
		return 0x00

	return None

def calculate_checksum_xor(bytelist):
	checksum = 0
	for b in bytelist:
		checksum ^= b
	return checksum<|MERGE_RESOLUTION|>--- conflicted
+++ resolved
@@ -609,27 +609,6 @@
 	"""
 	Init card reader driver
 	"""
-<<<<<<< HEAD
-	if opts.pcsc_dev is not None:
-		print("Using PC/SC reader interface")
-		from pySim.transport.pcsc import PcscSimLink
-		sl = PcscSimLink(opts.pcsc_dev)
-	elif opts.osmocon_sock is not None:
-		print("Using Calypso-based (OsmocomBB) reader interface")
-		from pySim.transport.calypso import CalypsoSimLink
-		sl = CalypsoSimLink(sock_path=opts.osmocon_sock)
-	elif opts.modem_dev is not None:
-		print("Using modem for Generic SIM Access (3GPP TS 27.007)")
-		from pySim.transport.modem_atcmd import ModemATCommandLink
-		sl = ModemATCommandLink(device=opts.modem_dev, baudrate=opts.modem_baud)
-	else: # Serial reader is default
-		print("Using serial reader interface")
-		from pySim.transport.serial import SerialSimLink
-		#sl = SerialSimLink(device=opts.device, baudrate=opts.baudrate)
-		sl = SerialSimLink(device=opts.device)
-
-	return sl
-=======
 	try:
 		if opts.pcsc_dev is not None:
 			print("Using PC/SC reader interface")
@@ -646,13 +625,13 @@
 		else: # Serial reader is default
 			print("Using serial reader interface")
 			from pySim.transport.serial import SerialSimLink
-			sl = SerialSimLink(device=opts.device, baudrate=opts.baudrate)
+			#sl = SerialSimLink(device=opts.device, baudrate=opts.baudrate)
+			sl = SerialSimLink(device=opts.device)
 		return sl
 	except Exception as e:
 		print("Card reader initialization failed with exception:\n" + str(e))
 		return None
 
->>>>>>> 265af4be
 
 def enc_ePDGSelection(hexstr, mcc, mnc, epdg_priority='0001', epdg_fqdn_format='00'):
 	"""
