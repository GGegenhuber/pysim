--- conflicted
+++ resolved
@@ -38,11 +38,9 @@
 class ReaderError(Exception):
 	pass
 
-<<<<<<< HEAD
 class NotInitializedError(Exception):
-        pass
+	pass
 
-=======
 class SwMatchError(Exception):
 	"""Raised when an operation specifies an expected SW but the actual SW from
 	   the card doesn't match."""
@@ -55,5 +53,4 @@
 			r = self.rs.interpret_sw(sw_actual)
 			if r:
 				return "SW match failed! Expected %s and got %s: %s - %s" % (self.sw_expected, self.sw_actual, r[0], r[1])
-		return "SW match failed! Expected %s and got %s." % (self.sw_expected, self.sw_actual)
->>>>>>> b2edd144
+		return "SW match failed! Expected %s and got %s." % (self.sw_expected, self.sw_actual)